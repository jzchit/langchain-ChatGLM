--- conflicted
+++ resolved
@@ -11,11 +11,7 @@
 
 LANGCHAIN_DEFAULT_EMBEDDING_DIM = 1024
 LANGCHAIN_DEFAULT_KNOWLEDGE_NAME = "langchain_document"
-<<<<<<< HEAD
-LANGCHAIN_DEFAULT_COLLECTIONS_SET_NAME = "langchain_collections"
-=======
 LANGCHAIN_DEFAULT_COLLECTIONS_NAME = "langchain_collections"
->>>>>>> 0c342209
 
 
 # 在以下字典中修改属性值，以指定本地embedding模型存储位置
@@ -95,12 +91,6 @@
         "pretrained_model_name": "fnlp/moss-moon-003-sft",
         "local_model_path": None,
         "provides": "MOSSLLMChain"
-    },
-    "moss-int4": {
-        "name": "moss",
-        "pretrained_model_name": "fnlp/moss-moon-003-sft-int4",
-        "local_model_path": None,
-        "provides": "MOSSLLM"
     },
     "vicuna-13b-hf": {
         "name": "vicuna-13b-hf",
@@ -164,15 +154,6 @@
         "api_base_url": "http://localhost:8000/v1",  # "name"修改为fastchat服务中的"api_base_url"
         "api_key": "EMPTY"
     },
-        # 通过 fastchat 调用的模型请参考如下格式
-    "fastchat-chatglm-6b-int4": {
-        "name": "chatglm-6b-int4",  # "name"修改为fastchat服务中的"model_name"
-        "pretrained_model_name": "chatglm-6b-int4",
-        "local_model_path": None,
-        "provides": "FastChatOpenAILLMChain",  # 使用fastchat api时，需保证"provides"为"FastChatOpenAILLMChain"
-        "api_base_url": "http://localhost:8001/v1",  # "name"修改为fastchat服务中的"api_base_url"
-        "api_key": "EMPTY"
-    },
     "fastchat-chatglm2-6b": {
         "name": "chatglm2-6b",  # "name"修改为fastchat服务中的"model_name"
         "pretrained_model_name": "chatglm2-6b",
@@ -193,13 +174,11 @@
     # 调用chatgpt时如果报出： urllib3.exceptions.MaxRetryError: HTTPSConnectionPool(host='api.openai.com', port=443):
     #  Max retries exceeded with url: /v1/chat/completions
     # 则需要将urllib3版本修改为1.25.11
-    # 如果依然报urllib3.exceptions.MaxRetryError: HTTPSConnectionPool，则将https改为http
-    # 参考https://zhuanlan.zhihu.com/p/350015032
 
     # 如果报出：raise NewConnectionError(
     # urllib3.exceptions.NewConnectionError: <urllib3.connection.HTTPSConnection object at 0x000001FE4BDB85E0>:
     # Failed to establish a new connection: [WinError 10060]
-    # 则是因为内地和香港的IP都被OPENAI封了，需要切换为日本、新加坡等地
+    # 则是因为内地和香港的IP都被OPENAI封了，需要挂切换为日本、新加坡等地
     "openai-chatgpt-3.5": {
         "name": "gpt-3.5-turbo",
         "pretrained_model_name": "gpt-3.5-turbo",
@@ -230,7 +209,7 @@
 
 # Use p-tuning-v2 PrefixEncoder
 USE_PTUNING_V2 = False
-PTUNING_DIR='./ptuning-v2'
+
 # LLM running device
 LLM_DEVICE = "cuda" if torch.cuda.is_available() else "mps" if torch.backends.mps.is_available() else "cpu"
 
@@ -258,7 +237,7 @@
 # 知识库检索时返回的匹配内容条数
 VECTOR_SEARCH_TOP_K = 5
 
-# 知识检索内容距离 Score, 数值范围约为0-1100，如果为0，则不生效，建议设置为500左右，经测试设置为小于500时，匹配结果更精准
+# 知识检索内容相关度 Score, 数值范围约为0-1100，如果为0，则不生效，建议设置为500左右，经测试设置为小于500时，匹配结果更精准
 VECTOR_SEARCH_SCORE_THRESHOLD = 500
 
 NLTK_DATA_PATH = os.path.join(os.path.dirname(os.path.dirname(__file__)), "nltk_data")
